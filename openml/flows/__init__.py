<<<<<<< HEAD
from .flow import OpenMLFlow
from .sklearn_converter import sklearn_to_flow, flow_to_sklearn
from .functions import get_flow

__all__ = ['OpenMLFlow', 'create_flow_from_model', 'get_flow',
           'sklearn_to_flow', 'flow_to_sklearn']
=======
from .flow import OpenMLFlow, create_flow_from_model
from .functions import get_flow, get_flow_dict

__all__ = ['OpenMLFlow', 'create_flow_from_model', 'get_flow', 'get_flow_dict']
>>>>>>> b250547a
<|MERGE_RESOLUTION|>--- conflicted
+++ resolved
@@ -1,13 +1,6 @@
-<<<<<<< HEAD
 from .flow import OpenMLFlow
 from .sklearn_converter import sklearn_to_flow, flow_to_sklearn
-from .functions import get_flow
+from .functions import get_flow, get_flow_dict
 
 __all__ = ['OpenMLFlow', 'create_flow_from_model', 'get_flow',
-           'sklearn_to_flow', 'flow_to_sklearn']
-=======
-from .flow import OpenMLFlow, create_flow_from_model
-from .functions import get_flow, get_flow_dict
-
-__all__ = ['OpenMLFlow', 'create_flow_from_model', 'get_flow', 'get_flow_dict']
->>>>>>> b250547a
+           'sklearn_to_flow', 'flow_to_sklearn']