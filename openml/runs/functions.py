from collections import defaultdict
import io
import os
import xmltodict
import numpy as np
import warnings
import sklearn
<<<<<<< HEAD
import time
from sklearn.model_selection._search import BaseSearchCV
=======
>>>>>>> 4b15e84d

from ..exceptions import PyOpenMLError
from .. import config
from ..flows import sklearn_to_flow, get_flow, flow_exists
from ..setups import setup_exists
from ..exceptions import OpenMLCacheException, OpenMLServerException
from ..util import URLError, version_complies
from ..tasks.functions import _create_task_from_xml
from .._api_calls import _perform_api_call
from .run import OpenMLRun


# _get_version_info, _get_dict and _create_setup_string are in run.py to avoid
# circular imports



def run_task(task, model, avoid_duplicate_runs=True):
    """Performs a CV run on the dataset of the given task, using the split.

    Parameters
    ----------
    task : OpenMLTask
        Task to perform.
    model : sklearn model
        a model which has a function fit(X,Y) and predict(X),
        all supervised estimators of scikit learn follow this definition of a model [1]
        [1](http://scikit-learn.org/stable/tutorial/statistical_inference/supervised_learning.html)


    Returns
    -------
    run : OpenMLRun
        Result of the run.
    """
    # TODO move this into its onwn module. While it somehow belongs here, it
    # adds quite a lot of functionality which is better suited in other places!
    # TODO why doesn't this accept a flow as input? - this would make this more flexible!
    flow = sklearn_to_flow(model)

    # returns flow id if the flow exists on the server, False otherwise
    flow_id = flow_exists(flow.name, flow.external_version)

    # skips the run if it already exists and the user opts for this in the config file.
    # also, if the flow is not present on the server, the check is not needed.
    if avoid_duplicate_runs and flow_id:
        flow = get_flow(flow_id)
        setup_id = setup_exists(flow, model)
        ids = _run_exists(task.task_id, setup_id)
        if ids:
            raise PyOpenMLError("Run already exists in server. Run id(s): %s" %str(ids))

    dataset = task.get_dataset()

    class_labels = task.class_labels
    if class_labels is None:
        raise ValueError('The task has no class labels. This method currently '
                         'only works for tasks with class labels.')

    # execute the run
    run = OpenMLRun(task_id=task.task_id, flow_id=None, dataset_id=dataset.dataset_id, model=model)
    run.data_content, run.trace_content, run.trace_attributes = _run_task_get_arffcontent(model, task, class_labels)

<<<<<<< HEAD
    try:
        run.data_content, run.trace_content, run.detailed_evaluations = _run_task_get_arffcontent(model, task, class_labels)
    except PyOpenMLError as message:
        run.error_message = str(message)
        warnings.warn("Run terminated with error: %s" %run.error_message)
=======

    if flow_id == False:
        # means the flow did not exists. As we could run it, publish it now
        flow = flow.publish()
    else:
        # flow already existed, download it from server
        # TODO (neccessary? is this a post condition of this function)
        flow = get_flow(flow_id)

    run.flow_id = flow.flow_id
    config.logger.info('Executed Task %d with Flow id: %d' % (task.task_id, run.flow_id))
>>>>>>> 4b15e84d

    return run

def _run_exists(task_id, setup_id):
    '''
    Checks whether a task/setup combination is already present on the server.

    :param task_id: int
    :param setup_id: int
    :return: List of run ids iff these already exists on the server, False otherwise
    '''
    if setup_id <= 0:
        # openml setups are in range 1-inf
        return False

    try:
        result = list_runs(task=[task_id], setup=[setup_id])
        if len(result) > 0:
            return set(result.keys())
        else:
            return False
    except OpenMLServerException as exception:
        # error code 512 implies no results. This means the run does not exist yet
        assert(exception.code == 512)
        return False



def _prediction_to_row(rep_no, fold_no, row_id, correct_label, predicted_label,
                       predicted_probabilities, class_labels, model_classes_mapping):
    """Util function that turns probability estimates of a classifier for a given
        instance into the right arff format to upload to openml.

        Parameters
        ----------
        rep_no : int
        fold_no : int
        row_id : int
            row id in the initial dataset
        correct_label : str
            original label of the instance
        predicted_label : str
            the label that was predicted
        predicted_probabilities : array (size=num_classes)
            probabilities per class
        class_labels : array (size=num_classes)
        model_classes_mapping : list
            A list of classes the model produced.
            Obtained by BaseEstimator.classes_

        Returns
        -------
        arff_line : list
            representation of the current prediction in OpenML format
        """
    arff_line = [rep_no, fold_no, row_id]
    for class_label_idx in range(len(class_labels)):
        if class_label_idx in model_classes_mapping:
            index = np.where(model_classes_mapping == class_label_idx)[0][0]  # TODO: WHY IS THIS 2D???
            arff_line.append(predicted_probabilities[index])
        else:
            arff_line.append(0.0)

    arff_line.append(class_labels[predicted_label])
    arff_line.append(correct_label)
    return arff_line

# JvR: why is class labels a parameter? could be removed and taken from task object, right?
def _run_task_get_arffcontent(model, task, class_labels):
    X, Y = task.get_X_and_y()
    arff_datacontent = []
    arff_tracecontent = []
    user_defined_measures = defaultdict(lambda: defaultdict(dict))

    rep_no = 0
    # TODO use different iterator to only provide a single iterator (less
    # methods, less maintenance, less confusion)
    for rep in task.iterate_repeats():
        fold_no = 0
        for fold in rep:
            model_fold = sklearn.base.clone(model, safe=True)
            train_indices, test_indices = fold
            trainX = X[train_indices]
            trainY = Y[train_indices]
            testX = X[test_indices]
            testY = Y[test_indices]

            try:
                # for measuring runtime. Only available since Python 3.3
                if version_complies(3, 3):
                    modelfit_starttime = time.process_time()
                model_fold.fit(trainX, trainY)

<<<<<<< HEAD
                if version_complies(3, 3):
                    modelfit_duration = (time.process_time() - modelfit_starttime) * 1000
                    user_defined_measures['usercpu_time_millis_training'][rep_no][fold_no] = modelfit_duration

                if isinstance(model_fold, BaseSearchCV):
                    _add_results_to_arfftrace(arff_tracecontent, fold_no, model_fold, rep_no)
=======
                if isinstance(model_fold, sklearn.model_selection._search.BaseSearchCV):
                    arff_tracecontent.extend(_extract_arfftrace(model_fold, rep_no, fold_no))
>>>>>>> 4b15e84d
                    model_classes = model_fold.best_estimator_.classes_
                else:
                    model_classes = model_fold.classes_
            except AttributeError as e:
                # typically happens when training a regressor on classification task
                raise PyOpenMLError(str(e))

            if version_complies(3, 3):
                modelpredict_starttime = time.process_time()
            ProbaY = model_fold.predict_proba(testX)
            PredY = model_fold.predict(testX)
            if version_complies(3, 3):
                modelpredict_duration = (time.process_time() - modelpredict_starttime) * 1000
                user_defined_measures['usercpu_time_millis_testing'][rep_no][fold_no] = modelpredict_duration
                user_defined_measures['usercpu_time_millis'][rep_no][fold_no] = modelfit_duration + modelpredict_duration

            if ProbaY.shape[1] != len(class_labels):
                warnings.warn("Repeat %d Fold %d: estimator only predicted for %d/%d classes!" %(rep_no, fold_no, ProbaY.shape[1], len(class_labels)))

            for i in range(0, len(test_indices)):
                arff_line = _prediction_to_row(rep_no, fold_no, test_indices[i], class_labels[testY[i]], PredY[i], ProbaY[i], class_labels, model_classes)
                arff_datacontent.append(arff_line)

            fold_no = fold_no + 1
        rep_no = rep_no + 1

    if isinstance(model_fold, sklearn.model_selection._search.BaseSearchCV):
        # arff_tracecontent is already set
        arff_trace_attributes = _extract_arfftrace_attributes(model_fold)
    else:
        arff_tracecontent = None
        arff_trace_attributes = None

<<<<<<< HEAD
    return arff_datacontent, arff_tracecontent, user_defined_measures


def _add_results_to_arfftrace(arff_tracecontent, fold_no, model, rep_no):
    '''
    Extracts the various results calculated by `BaseSearchCV` classes into openml trace arff format

    :param arff_tracecontent: the list that the results should be appended to
    :param fold_no: cv fold number
    :param model: the model to extract from
    :param rep_no: cv repetition number

    :return: A list lists, each representing an arff line
    '''
=======
    return arff_datacontent, arff_tracecontent, arff_trace_attributes


def _extract_arfftrace(model, rep_no, fold_no):
    arff_tracecontent = []
>>>>>>> 4b15e84d
    for itt_no in range(0, len(model.cv_results_['mean_test_score'])):
        # we use the string values for True and False, as it is defined in this way by the OpenML server
        selected = 'false'
        if itt_no == model.best_index_:
            selected = 'true'
        test_score = model.cv_results_['mean_test_score'][itt_no]
        arff_line = [rep_no, fold_no, itt_no, test_score, selected]
        for key in model.cv_results_:
            if key.startswith("param_"):
                arff_line.append(str(model.cv_results_[key][itt_no]))
        arff_tracecontent.append(arff_line)
    return arff_tracecontent

def _extract_arfftrace_attributes(model):
    # attributes that will be in trace arff, regardless of the model
    trace_attributes = [('repeat', 'NUMERIC'),
                        ('fold', 'NUMERIC'),
                        ('iteration', 'NUMERIC'),
                        ('evaluation', 'NUMERIC'),
                        ('selected', ['true', 'false'])]

    # model dependent attributes for trace arff
    for key in model.cv_results_:
        if key.startswith("param_"):
            if all(isinstance(i, (bool)) for i in model.cv_results_[key]):
                type = ['True', 'False']
            elif all(isinstance(i, (int, float)) for i in model.cv_results_[key]):
                type = 'NUMERIC'
            else:
                values = list(set(model.cv_results_[key]))  # unique values
                type = [str(i) for i in values]

            attribute = ("parameter_" + key[6:], type)
            trace_attributes.append(attribute)
    return trace_attributes


def get_runs(run_ids):
    """Gets all runs in run_ids list.

    Parameters
    ----------
    run_ids : list of ints

    Returns
    -------
    runs : list of OpenMLRun
        List of runs corresponding to IDs, fetched from the server.
    """

    runs = []
    for run_id in run_ids:
        runs.append(get_run(run_id))
    return runs


def get_run(run_id):
    """Gets run corresponding to run_id.

    Parameters
    ----------
    run_id : int

    Returns
    -------
    run : OpenMLRun
        Run corresponding to ID, fetched from the server.
    """
    run_file = os.path.join(config.get_cache_directory(), "runs",
                            "run_%d.xml" % run_id)

    try:
        return _get_cached_run(run_id)
    except (OpenMLCacheException):
        try:
            run_xml = _perform_api_call("run/%d" % run_id)
        except (URLError, UnicodeEncodeError) as e:
            # TODO logger.debug
            print(e)
            raise e

        with io.open(run_file, "w", encoding='utf8') as fh:
            fh.write(run_xml)

    try:
        run = _create_run_from_xml(run_xml)
    except Exception as e:
        # TODO logger.debug
        print("Run ID", run_id)
        raise e

    with io.open(run_file, "w", encoding='utf8') as fh:
        fh.write(run_xml)

    return run


def _create_run_from_xml(xml):
    """Create a run object from xml returned from server.

    Parameters
    ----------
    run_xml : string
        XML describing a run.

    Returns
    -------
    run : OpenMLRun
        New run object representing run_xml.
    """
    run = xmltodict.parse(xml)["oml:run"]
    run_id = int(run['oml:run_id'])
    uploader = int(run['oml:uploader'])
    uploader_name = run['oml:uploader_name']
    task_id = int(run['oml:task_id'])
    task_type = run['oml:task_type']
    if 'oml:task_evaluation_measure' in run:
        task_evaluation_measure = run['oml:task_evaluation_measure']
    else:
        task_evaluation_measure = None

    flow_id = int(run['oml:flow_id'])
    flow_name = run['oml:flow_name']
    setup_id = int(run['oml:setup_id'])
    setup_string = run['oml:setup_string']

    parameters = dict()
    if 'oml:parameter_settings' in run:
        parameter_settings = run['oml:parameter_settings']
        for parameter_dict in parameter_settings:
            key = parameter_dict['oml:name']
            value = parameter_dict['oml:value']
            parameters[key] = value

    dataset_id = int(run['oml:input_data']['oml:dataset']['oml:did'])

    predictions_url = None
    if isinstance(run['oml:output_data']['oml:file'], dict):
        # only one result.. probably due to an upload error
        file_dict = run['oml:output_data']['oml:file']
        if file_dict['oml:name'] == 'predictions':
            predictions_url = file_dict['oml:url']
    else:
        # multiple files, the normal case
        for file_dict in run['oml:output_data']['oml:file']:
            if file_dict['oml:name'] == 'predictions':
                predictions_url = file_dict['oml:url']
    if predictions_url is None:
        raise ValueError('No URL to download predictions for run %d in run '
                         'description XML' % run_id)
    evaluations = dict()
    detailed_evaluations = defaultdict(lambda: defaultdict(dict))
    evaluation_flows = dict()
    if 'oml:output_data' in run and 'oml:evaluation' in run['oml:output_data']:
        for evaluation_dict in run['oml:output_data']['oml:evaluation']:
            key = evaluation_dict['oml:name']
            if 'oml:value' in evaluation_dict:
                value = float(evaluation_dict['oml:value'])
            elif 'oml:array_data' in evaluation_dict:
                value = evaluation_dict['oml:array_data']
            else:
                raise ValueError('Could not find keys "value" or "array_data" '
                                 'in %s' % str(evaluation_dict.keys()))

            if '@repeat' in evaluation_dict and '@fold' in evaluation_dict:
                repeat = int(evaluation_dict['@repeat'])
                fold = int(evaluation_dict['@fold'])
                repeat_dict = detailed_evaluations[key]
                fold_dict = repeat_dict[repeat]
                fold_dict[fold] = value
            else:
                evaluations[key] = value
                evaluation_flows[key] = flow_id

            evaluation_flows[key] = flow_id

    return OpenMLRun(run_id=run_id, uploader=uploader,
                     uploader_name=uploader_name, task_id=task_id,
                     task_type=task_type,
                     task_evaluation_measure=task_evaluation_measure,
                     flow_id=flow_id, flow_name=flow_name,
                     setup_id=setup_id, setup_string=setup_string,
                     parameter_settings=parameters,
                     dataset_id=dataset_id, predictions_url=predictions_url,
                     evaluations=evaluations,
                     detailed_evaluations=detailed_evaluations)


def _get_cached_run(run_id):
    """Load a run from the cache."""
    cache_dir = config.get_cache_directory()
    run_cache_dir = os.path.join(cache_dir, "runs")
    try:
        run_file = os.path.join(run_cache_dir,
                                "run_%d.xml" % int(run_id))
        with io.open(run_file, encoding='utf8') as fh:
            run = _create_run_from_xml(xml=fh.read())
        return run

    except (OSError, IOError):
        raise OpenMLCacheException("Run file for run id %d not "
                                   "cached" % run_id)


def list_runs(offset=None, size=None, id=None, task=None, setup=None,
              flow=None, uploader=None, tag=None):
    """List all runs matching all of the given filters.

    Perform API call `/run/list/{filters} <https://www.openml.org/api_docs/#!/run/get_run_list_filters>`_

    Parameters
    ----------
    offset : int, optional
        the number of runs to skip, starting from the first
    size : int, optional
        the maximum number of runs to show

    id : list, optional

    task : list, optional

    setup: list, optional

    flow : list, optional

    uploader : list, optional

    tag : str, optional

    Returns
    -------
    list
        List of found runs.
    """

    api_call = "run/list"
    if offset is not None:
        api_call += "/offset/%d" % int(offset)
    if size is not None:
       api_call += "/limit/%d" % int(size)
    if id is not None:
        api_call += "/run/%s" % ','.join([str(int(i)) for i in id])
    if task is not None:
        api_call += "/task/%s" % ','.join([str(int(i)) for i in task])
    if setup is not None:
        api_call += "/setup/%s" % ','.join([str(int(i)) for i in setup])
    if flow is not None:
        api_call += "/flow/%s" % ','.join([str(int(i)) for i in flow])
    if uploader is not None:
        api_call += "/uploader/%s" % ','.join([str(int(i)) for i in uploader])
    if tag is not None:
        api_call += "/tag/%s" % tag

    return _list_runs(api_call)


def _list_runs(api_call):
    """Helper function to parse API calls which are lists of runs"""

    xml_string = _perform_api_call(api_call)

    runs_dict = xmltodict.parse(xml_string)
    # Minimalistic check if the XML is useful
    if 'oml:runs' not in runs_dict:
        raise ValueError('Error in return XML, does not contain "oml:runs": %s'
                         % str(runs_dict))
    elif '@xmlns:oml' not in runs_dict['oml:runs']:
        raise ValueError('Error in return XML, does not contain '
                         '"oml:runs"/@xmlns:oml: %s'
                         % str(runs_dict))
    elif runs_dict['oml:runs']['@xmlns:oml'] != 'http://openml.org/openml':
        raise ValueError('Error in return XML, value of  '
                         '"oml:runs"/@xmlns:oml is not '
                         '"http://openml.org/openml": %s'
                         % str(runs_dict))

    if isinstance(runs_dict['oml:runs']['oml:run'], list):
        runs_list = runs_dict['oml:runs']['oml:run']
    elif isinstance(runs_dict['oml:runs']['oml:run'], dict):
        runs_list = [runs_dict['oml:runs']['oml:run']]
    else:
        raise TypeError()

    runs = dict()
    for run_ in runs_list:
        run_id = int(run_['oml:run_id'])
        run = {'run_id': run_id,
               'task_id': int(run_['oml:task_id']),
               'setup_id': int(run_['oml:setup_id']),
               'flow_id': int(run_['oml:flow_id']),
               'uploader': int(run_['oml:uploader'])}

        runs[run_id] = run

    return runs<|MERGE_RESOLUTION|>--- conflicted
+++ resolved
@@ -5,11 +5,8 @@
 import numpy as np
 import warnings
 import sklearn
-<<<<<<< HEAD
 import time
 from sklearn.model_selection._search import BaseSearchCV
-=======
->>>>>>> 4b15e84d
 
 from ..exceptions import PyOpenMLError
 from .. import config
@@ -73,14 +70,6 @@
     run = OpenMLRun(task_id=task.task_id, flow_id=None, dataset_id=dataset.dataset_id, model=model)
     run.data_content, run.trace_content, run.trace_attributes = _run_task_get_arffcontent(model, task, class_labels)
 
-<<<<<<< HEAD
-    try:
-        run.data_content, run.trace_content, run.detailed_evaluations = _run_task_get_arffcontent(model, task, class_labels)
-    except PyOpenMLError as message:
-        run.error_message = str(message)
-        warnings.warn("Run terminated with error: %s" %run.error_message)
-=======
-
     if flow_id == False:
         # means the flow did not exists. As we could run it, publish it now
         flow = flow.publish()
@@ -91,7 +80,6 @@
 
     run.flow_id = flow.flow_id
     config.logger.info('Executed Task %d with Flow id: %d' % (task.task_id, run.flow_id))
->>>>>>> 4b15e84d
 
     return run
 
@@ -185,17 +173,12 @@
                     modelfit_starttime = time.process_time()
                 model_fold.fit(trainX, trainY)
 
-<<<<<<< HEAD
                 if version_complies(3, 3):
                     modelfit_duration = (time.process_time() - modelfit_starttime) * 1000
                     user_defined_measures['usercpu_time_millis_training'][rep_no][fold_no] = modelfit_duration
 
-                if isinstance(model_fold, BaseSearchCV):
+                if isinstance(model_fold, sklearn.model_selection._search.BaseSearchCV):
                     _add_results_to_arfftrace(arff_tracecontent, fold_no, model_fold, rep_no)
-=======
-                if isinstance(model_fold, sklearn.model_selection._search.BaseSearchCV):
-                    arff_tracecontent.extend(_extract_arfftrace(model_fold, rep_no, fold_no))
->>>>>>> 4b15e84d
                     model_classes = model_fold.best_estimator_.classes_
                 else:
                     model_classes = model_fold.classes_
@@ -228,29 +211,11 @@
     else:
         arff_tracecontent = None
         arff_trace_attributes = None
-
-<<<<<<< HEAD
-    return arff_datacontent, arff_tracecontent, user_defined_measures
-
-
-def _add_results_to_arfftrace(arff_tracecontent, fold_no, model, rep_no):
-    '''
-    Extracts the various results calculated by `BaseSearchCV` classes into openml trace arff format
-
-    :param arff_tracecontent: the list that the results should be appended to
-    :param fold_no: cv fold number
-    :param model: the model to extract from
-    :param rep_no: cv repetition number
-
-    :return: A list lists, each representing an arff line
-    '''
-=======
     return arff_datacontent, arff_tracecontent, arff_trace_attributes
 
 
 def _extract_arfftrace(model, rep_no, fold_no):
     arff_tracecontent = []
->>>>>>> 4b15e84d
     for itt_no in range(0, len(model.cv_results_['mean_test_score'])):
         # we use the string values for True and False, as it is defined in this way by the OpenML server
         selected = 'false'
