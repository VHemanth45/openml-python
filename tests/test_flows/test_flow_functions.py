from collections import OrderedDict
import copy
import unittest

from distutils.version import LooseVersion
import sklearn
from sklearn import ensemble
import pandas as pd

import openml
from openml.testing import TestBase
import openml.extensions.sklearn


class TestFlowFunctions(TestBase):
    _multiprocess_can_split_ = True

    def setUp(self):
        super(TestFlowFunctions, self).setUp()

    def tearDown(self):
        super(TestFlowFunctions, self).tearDown()

    def _check_flow(self, flow):
        self.assertEqual(type(flow), dict)
        self.assertEqual(len(flow), 6)
        self.assertIsInstance(flow['id'], int)
        self.assertIsInstance(flow['name'], str)
        self.assertIsInstance(flow['full_name'], str)
        self.assertIsInstance(flow['version'], str)
        # There are some runs on openml.org that can have an empty external version
        ext_version_str_or_none = (isinstance(flow['external_version'], str)
                                   or flow['external_version'] is None)
        self.assertTrue(ext_version_str_or_none)

    def test_list_flows(self):
        openml.config.server = self.production_server
        # We can only perform a smoke test here because we test on dynamic
        # data from the internet...
        flows = openml.flows.list_flows()
        # 3000 as the number of flows on openml.org
        self.assertGreaterEqual(len(flows), 1500)
        for fid in flows:
            self._check_flow(flows[fid])

    def test_list_flows_output_format(self):
        openml.config.server = self.production_server
        # We can only perform a smoke test here because we test on dynamic
        # data from the internet...
        flows = openml.flows.list_flows(output_format='dataframe')
        self.assertIsInstance(flows, pd.DataFrame)
        self.assertGreaterEqual(len(flows), 1500)

    def test_list_flows_empty(self):
        openml.config.server = self.production_server
        flows = openml.flows.list_flows(tag='NoOneEverUsesThisTag123')
        if len(flows) > 0:
            raise ValueError(
                'UnitTest Outdated, got somehow results (please adapt)'
            )

        self.assertIsInstance(flows, dict)

    def test_list_flows_by_tag(self):
        openml.config.server = self.production_server
        flows = openml.flows.list_flows(tag='weka')
        self.assertGreaterEqual(len(flows), 5)
        for did in flows:
            self._check_flow(flows[did])

    def test_list_flows_paginate(self):
        openml.config.server = self.production_server
        size = 10
        maximum = 100
        for i in range(0, maximum, size):
            flows = openml.flows.list_flows(offset=i, size=size)
            self.assertGreaterEqual(size, len(flows))
            for did in flows:
                self._check_flow(flows[did])

    def test_are_flows_equal(self):
        flow = openml.flows.OpenMLFlow(name='Test',
                                       description='Test flow',
                                       model=None,
                                       components=OrderedDict(),
                                       parameters=OrderedDict(),
                                       parameters_meta_info=OrderedDict(),
                                       external_version='1',
                                       tags=['abc', 'def'],
                                       language='English',
                                       dependencies='abc',
                                       class_name='Test',
                                       custom_name='Test')

        # Test most important values that can be set by a user
        openml.flows.functions.assert_flows_equal(flow, flow)
        for attribute, new_value in [('name', 'Tes'),
                                     ('description', 'Test flo'),
                                     ('external_version', '2'),
                                     ('language', 'english'),
                                     ('dependencies', 'ab'),
                                     ('class_name', 'Tes'),
                                     ('custom_name', 'Tes')]:
            new_flow = copy.deepcopy(flow)
            setattr(new_flow, attribute, new_value)
            self.assertNotEqual(
                getattr(flow, attribute),
                getattr(new_flow, attribute),
            )
            self.assertRaises(
                ValueError,
                openml.flows.functions.assert_flows_equal,
                flow,
                new_flow,
            )

        # Test that the API ignores several keys when comparing flows
        openml.flows.functions.assert_flows_equal(flow, flow)
        for attribute, new_value in [('flow_id', 1),
                                     ('uploader', 1),
                                     ('version', 1),
                                     ('upload_date', '18.12.1988'),
                                     ('binary_url', 'openml.org'),
                                     ('binary_format', 'gzip'),
                                     ('binary_md5', '12345'),
                                     ('model', []),
                                     ('tags', ['abc', 'de'])]:
            new_flow = copy.deepcopy(flow)
            setattr(new_flow, attribute, new_value)
            self.assertNotEqual(
                getattr(flow, attribute),
                getattr(new_flow, attribute),
            )
            openml.flows.functions.assert_flows_equal(flow, new_flow)

        # Now test for parameters
        flow.parameters['abc'] = 1.0
        flow.parameters['def'] = 2.0
        openml.flows.functions.assert_flows_equal(flow, flow)
        new_flow = copy.deepcopy(flow)
        new_flow.parameters['abc'] = 3.0
        self.assertRaises(ValueError, openml.flows.functions.assert_flows_equal,
                          flow, new_flow)

        # Now test for components (subflows)
        parent_flow = copy.deepcopy(flow)
        subflow = copy.deepcopy(flow)
        parent_flow.components['subflow'] = subflow
        openml.flows.functions.assert_flows_equal(parent_flow, parent_flow)
        self.assertRaises(ValueError,
                          openml.flows.functions.assert_flows_equal,
                          parent_flow, subflow)
        new_flow = copy.deepcopy(parent_flow)
        new_flow.components['subflow'].name = 'Subflow name'
        self.assertRaises(ValueError,
                          openml.flows.functions.assert_flows_equal,
                          parent_flow, new_flow)

    def test_are_flows_equal_ignore_parameter_values(self):
        paramaters = OrderedDict((('a', 5), ('b', 6)))
        parameters_meta_info = OrderedDict((('a', None), ('b', None)))

        flow = openml.flows.OpenMLFlow(
            name='Test',
            description='Test flow',
            model=None,
            components=OrderedDict(),
            parameters=paramaters,
            parameters_meta_info=parameters_meta_info,
            external_version='1',
            tags=['abc', 'def'],
            language='English',
            dependencies='abc',
            class_name='Test',
            custom_name='Test',
        )

        openml.flows.functions.assert_flows_equal(flow, flow)
        openml.flows.functions.assert_flows_equal(flow, flow,
                                                  ignore_parameter_values=True)

        new_flow = copy.deepcopy(flow)
        new_flow.parameters['a'] = 7
        self.assertRaisesRegex(
            ValueError,
            r"values for attribute 'parameters' differ: "
            r"'OrderedDict\(\[\('a', 5\), \('b', 6\)\]\)'\nvs\n"
            r"'OrderedDict\(\[\('a', 7\), \('b', 6\)\]\)'",
            openml.flows.functions.assert_flows_equal,
            flow, new_flow,
        )
        openml.flows.functions.assert_flows_equal(flow, new_flow,
                                                  ignore_parameter_values=True)

        del new_flow.parameters['a']
        self.assertRaisesRegex(
            ValueError,
            r"values for attribute 'parameters' differ: "
            r"'OrderedDict\(\[\('a', 5\), \('b', 6\)\]\)'\nvs\n"
            r"'OrderedDict\(\[\('b', 6\)\]\)'",
            openml.flows.functions.assert_flows_equal,
            flow, new_flow,
        )
        self.assertRaisesRegex(
            ValueError,
            r"Flow Test: parameter set of flow differs from the parameters "
            r"stored on the server.",
            openml.flows.functions.assert_flows_equal,
            flow, new_flow, ignore_parameter_values=True,
        )

    def test_are_flows_equal_ignore_if_older(self):
        paramaters = OrderedDict((('a', 5), ('b', 6)))
        parameters_meta_info = OrderedDict((('a', None), ('b', None)))
        flow_upload_date = '2017-01-31T12-01-01'
        assert_flows_equal = openml.flows.functions.assert_flows_equal

        flow = openml.flows.OpenMLFlow(name='Test',
                                       description='Test flow',
                                       model=None,
                                       components=OrderedDict(),
                                       parameters=paramaters,
                                       parameters_meta_info=parameters_meta_info,
                                       external_version='1',
                                       tags=['abc', 'def'],
                                       language='English',
                                       dependencies='abc',
                                       class_name='Test',
                                       custom_name='Test',
                                       upload_date=flow_upload_date)

        assert_flows_equal(flow, flow, ignore_parameter_values_on_older_children=flow_upload_date)
        assert_flows_equal(flow, flow, ignore_parameter_values_on_older_children=None)
        new_flow = copy.deepcopy(flow)
        new_flow.parameters['a'] = 7
        self.assertRaises(ValueError, assert_flows_equal, flow, new_flow,
                          ignore_parameter_values_on_older_children=flow_upload_date)
        self.assertRaises(ValueError, assert_flows_equal, flow, new_flow,
                          ignore_parameter_values_on_older_children=None)

        new_flow.upload_date = '2016-01-31T12-01-01'
        self.assertRaises(ValueError, assert_flows_equal, flow, new_flow,
                          ignore_parameter_values_on_older_children=flow_upload_date)
        assert_flows_equal(flow, flow, ignore_parameter_values_on_older_children=None)

    @unittest.skipIf(LooseVersion(sklearn.__version__) < "0.20",
                     reason="OrdinalEncoder introduced in 0.20. "
                            "No known models with list of lists parameters in older versions.")
    def test_sklearn_to_flow_list_of_lists(self):
        from sklearn.preprocessing import OrdinalEncoder
        ordinal_encoder = OrdinalEncoder(categories=[[0, 1], [0, 1]])
        extension = openml.extensions.sklearn.SklearnExtension()

        # Test serialization works
        flow = extension.model_to_flow(ordinal_encoder)

        # Test flow is accepted by server
        self._add_sentinel_to_flow_name(flow)
        flow.publish()
        TestBase._mark_entity_for_removal('flow', (flow.flow_id, flow.name))
        TestBase.logger.info("collected from {}: {}".format(__file__.split('/')[-1], flow.flow_id))
        # Test deserialization works
        server_flow = openml.flows.get_flow(flow.flow_id, reinstantiate=True)
        self.assertEqual(server_flow.parameters['categories'], '[[0, 1], [0, 1]]')
        self.assertEqual(server_flow.model.categories, flow.model.categories)

    def test_get_flow_reinstantiate_model(self):
        model = ensemble.RandomForestClassifier(n_estimators=33)
        extension = openml.extensions.get_extension_by_model(model)
        flow = extension.model_to_flow(model)
        flow.publish(raise_error_if_exists=False)
        TestBase._mark_entity_for_removal('flow', (flow.flow_id, flow.name))
        TestBase.logger.info("collected from {}: {}".format(__file__.split('/')[-1], flow.flow_id))

        downloaded_flow = openml.flows.get_flow(flow.flow_id, reinstantiate=True)
        self.assertIsInstance(downloaded_flow.model, sklearn.ensemble.RandomForestClassifier)

    def test_get_flow_reinstantiate_model_no_extension(self):
        # Flow 10 is a WEKA flow
        self.assertRaisesRegex(RuntimeError,
                               "No extension could be found for flow 10: weka.SMO",
                               openml.flows.get_flow,
                               flow_id=10,
                               reinstantiate=True)

    @unittest.skipIf(LooseVersion(sklearn.__version__) == "0.19.1",
                     reason="Target flow is from sklearn 0.19.1")
    def test_get_flow_reinstantiate_model_wrong_version(self):
<<<<<<< HEAD
        openml.config.server = self.production_server
        # 20 is scikit-learn ==0.20.0
        # I can't find a != 0.20 permanent flow on the test server.
        self.assertRaises(ValueError, openml.flows.get_flow, flow_id=7238, reinstantiate=True)
=======
        # Note that CI does not test against 0.19.1.
        openml.config.server = self.production_server
        _, sklearn_major, _ = LooseVersion(sklearn.__version__).version[:3]
        flow = 8175
        expected = 'Trying to deserialize a model with dependency sklearn==0.19.1 not satisfied.'
        self.assertRaisesRegex(ValueError,
                               expected,
                               openml.flows.get_flow,
                               flow_id=flow,
                               reinstantiate=True)
>>>>>>> e6ee09d6
<|MERGE_RESOLUTION|>--- conflicted
+++ resolved
@@ -286,12 +286,11 @@
     @unittest.skipIf(LooseVersion(sklearn.__version__) == "0.19.1",
                      reason="Target flow is from sklearn 0.19.1")
     def test_get_flow_reinstantiate_model_wrong_version(self):
-<<<<<<< HEAD
         openml.config.server = self.production_server
         # 20 is scikit-learn ==0.20.0
         # I can't find a != 0.20 permanent flow on the test server.
         self.assertRaises(ValueError, openml.flows.get_flow, flow_id=7238, reinstantiate=True)
-=======
+
         # Note that CI does not test against 0.19.1.
         openml.config.server = self.production_server
         _, sklearn_major, _ = LooseVersion(sklearn.__version__).version[:3]
@@ -302,4 +301,3 @@
                                openml.flows.get_flow,
                                flow_id=flow,
                                reinstantiate=True)
->>>>>>> e6ee09d6
